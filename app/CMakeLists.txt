cmake_minimum_required(VERSION 3.16)
project(Skyline LANGUAGES C CXX ASM VERSION 0.3)

set(BUILD_TESTS OFF CACHE BOOL "Build Tests" FORCE)
set(BUILD_TESTING OFF CACHE BOOL "Build Testing" FORCE)
set(BUILD_SHARED_LIBS OFF CACHE BOOL "Build Shared Libraries" FORCE)

set(CMAKE_CXX_STANDARD 20)
set(CMAKE_CXX_STANDARD_REQUIRED TRUE)

set(source_DIR ${CMAKE_SOURCE_DIR}/src/main/cpp)
set(CMAKE_CXX_FLAGS "${CMAKE_CXX_FLAGS} -fno-strict-aliasing -Wno-unused-command-line-argument -fwrapv")
set(CMAKE_CXX_FLAGS_RELEASE "-Ofast -flto=full -fno-stack-protector -DNDEBUG")

# Build all libraries with -Ofast but with default debug data (-g) for debug and reldebug builds
set(CMAKE_CXX_FLAGS_DEBUG "-Ofast")
set(CMAKE_CXX_FLAGS_RELWITHDEBINFO "-Ofast")

# libcxx
set(ANDROID_STL "none")
set(LIBCXX_INCLUDE_TESTS OFF)
set(LIBCXX_INCLUDE_BENCHMARKS OFF)
set(LIBCXX_INCLUDE_DOCS OFF)
set(LIBCXX_ENABLE_SHARED FALSE)
set(LIBCXX_ENABLE_ASSERTIONS FALSE)
set(LIBCXX_STANDALONE_BUILD FALSE)
add_subdirectory("libraries/llvm/libcxx")
link_libraries(cxx_static)
get_target_property(LIBCXX_INCLUDE_COMPILE_OPTION cxx-headers INTERFACE_COMPILE_OPTIONS)
string(REGEX REPLACE "-I" "" LIBCXX_INCLUDE_DIRECTORY_LIST "${LIBCXX_INCLUDE_COMPILE_OPTION}")
list(GET LIBCXX_INCLUDE_DIRECTORY_LIST 1 LIBCXX_TARGET_INCLUDE_DIRECTORY) # We just want the target include directory
set_target_properties(cxx-headers PROPERTIES INTERFACE_COMPILE_OPTIONS -isystem${LIBCXX_TARGET_INCLUDE_DIRECTORY})

# libcxxabi
set(LIBCXXABI_INCLUDE_TESTS OFF)
set(LIBCXXABI_ENABLE_SHARED FALSE)
set(LIBCXXABI_STANDALONE_BUILD FALSE)
set(LIBCXXABI_LIBCXX_INCLUDES "${LIBCXX_TARGET_INCLUDE_DIRECTORY}" CACHE STRING "" FORCE)
add_subdirectory("libraries/llvm/libcxxabi")
link_libraries(cxxabi_static)

# Skyline's Boost fork
set(Boost_USE_STATIC_LIBS ON)
set(Boost_USE_MULTITHREADED ON)
add_subdirectory("libraries/boost")

# {fmt}
add_subdirectory("libraries/fmt")

# TzCode
add_subdirectory("libraries/tzcode")
target_compile_options(tzcode PRIVATE -Wno-everything)

# Oboe
add_subdirectory("libraries/oboe")
include_directories(SYSTEM "libraries/oboe/include")

# LZ4
set(LZ4_BUILD_CLI OFF CACHE BOOL "Build LZ4 CLI" FORCE)
set(LZ4_BUILD_LEGACY_LZ4C OFF CACHE BOOL "Build lz4c progam with legacy argument support" FORCE)
add_subdirectory("libraries/lz4/build/cmake")
include_directories(SYSTEM "libraries/lz4/lib")

# Vulkan + Vulkan-Hpp
add_compile_definitions(VK_USE_PLATFORM_ANDROID_KHR) # We want all the Android-specific structures to be defined
add_compile_definitions(VULKAN_HPP_NO_SPACESHIP_OPERATOR) # libcxx doesn't implement operator<=> for std::array which breaks this
add_compile_definitions(VULKAN_HPP_NO_STRUCT_CONSTRUCTORS) # We want to use designated initializers in Vulkan-Hpp
add_compile_definitions(VULKAN_HPP_NO_SETTERS)
add_compile_definitions(VULKAN_HPP_NO_SMART_HANDLE)

add_compile_definitions(VULKAN_HPP_DISPATCH_LOADER_DYNAMIC=1) # We use the dynamic loader rather than the static one to avoid an additional level of indirection
add_compile_definitions(VULKAN_HPP_ENABLE_DYNAMIC_LOADER_TOOL=0) # We disable the dynamic loader tool so we can supply our own getInstanceProcAddress function from a custom driver
include_directories(SYSTEM "libraries/vkhpp")
include_directories(SYSTEM "libraries/vkhpp/Vulkan-Headers/include") # We use base Vulkan headers from this to ensure version parity with Vulkan-Hpp

# Vulkan Memory Allocator
include_directories("libraries/vkma/include")
add_library(vkma STATIC libraries/vkma.cpp)
target_compile_options(vkma PRIVATE -Wno-everything)

# Frozen
include_directories(SYSTEM "libraries/frozen/include")

# MbedTLS
set(ENABLE_TESTING OFF CACHE BOOL "Build mbed TLS tests." FORCE)
set(ENABLE_PROGRAMS OFF CACHE BOOL "Build mbed TLS programs." FORCE)
set(UNSAFE_BUILD ON CACHE BOOL "Allow unsafe builds. These builds ARE NOT SECURE." FORCE)
add_subdirectory("libraries/mbedtls")
include_directories(SYSTEM "libraries/mbedtls/include")
target_compile_options(mbedcrypto PRIVATE -Wno-everything)

# Opus
set(OPUS_INSTALL_CMAKE_CONFIG_MODULE OFF CACHE BOOL "Install Opus CMake package config module" FORCE)
include_directories(SYSTEM "libraries/opus/include")
add_subdirectory("libraries/opus")
target_compile_definitions(opus PRIVATE OPUS_WILL_BE_SLOW=1) # libopus will warn when built without optimizations

# Perfetto SDK
include_directories(SYSTEM "libraries/perfetto/sdk")
add_library(perfetto STATIC libraries/perfetto/sdk/perfetto.cc)
target_compile_options(perfetto PRIVATE -Wno-everything)

# C++ Range v3
add_subdirectory("libraries/range")

# Sirit
add_subdirectory("libraries/sirit")

# libadrenotools
add_subdirectory("libraries/adrenotools")

# Tessil Robin Map
add_subdirectory("libraries/robin-map")

# Renderdoc in-app API
include_directories("libraries/renderdoc")

# Build Skyline with full debugging data and -Og for debug builds
set(CMAKE_CXX_FLAGS_DEBUG "-O0 -g3 -glldb -gdwarf-5 -fno-omit-frame-pointer")
# Build Skyline with full debugging data and some optimizations for reldebug builds, build speed is pioritised
set(CMAKE_CXX_FLAGS_RELWITHDEBINFO "-O1 -g3 -glldb -gdwarf-5 -fno-omit-frame-pointer -fno-stack-protector")

# Include headers from libraries as system headers to silence warnings from them
function(target_link_libraries_system target)
    set(libraries ${ARGN})
    foreach (library ${libraries})
        if (TARGET ${library})
            get_target_property(library_include_directories ${library} INTERFACE_INCLUDE_DIRECTORIES)
            if (NOT "${library_include_directories}" STREQUAL "library_include_directories-NOTFOUND")
                target_include_directories(${target} SYSTEM PRIVATE ${library_include_directories})
            endif ()
        endif ()
        target_link_libraries(${target} PRIVATE ${library})
    endforeach (library)
endfunction(target_link_libraries_system)

# yuzu Shader Compiler
add_subdirectory("libraries/shader-compiler")
target_include_directories(shader_recompiler PUBLIC "libraries/shader-compiler/include")
target_link_libraries_system(shader_recompiler Boost::intrusive Boost::container range-v3)

# Skyline
add_library(skyline SHARED
        ${source_DIR}/driver_jni.cpp
        ${source_DIR}/emu_jni.cpp
        ${source_DIR}/loader_jni.cpp
        ${source_DIR}/skyline/common.cpp
        ${source_DIR}/skyline/common/exception.cpp
        ${source_DIR}/skyline/common/logger.cpp
        ${source_DIR}/skyline/common/signal.cpp
        ${source_DIR}/skyline/common/spin_lock.cpp
        ${source_DIR}/skyline/common/uuid.cpp
        ${source_DIR}/skyline/common/trace.cpp
        ${source_DIR}/skyline/nce/guest.S
        ${source_DIR}/skyline/nce.cpp
        ${source_DIR}/skyline/jvm.cpp
        ${source_DIR}/skyline/os.cpp
        ${source_DIR}/skyline/kernel/memory.cpp
        ${source_DIR}/skyline/kernel/scheduler.cpp
        ${source_DIR}/skyline/kernel/ipc.cpp
        ${source_DIR}/skyline/kernel/svc.cpp
        ${source_DIR}/skyline/kernel/types/KProcess.cpp
        ${source_DIR}/skyline/kernel/types/KThread.cpp
        ${source_DIR}/skyline/kernel/types/KSharedMemory.cpp
        ${source_DIR}/skyline/kernel/types/KPrivateMemory.cpp
        ${source_DIR}/skyline/kernel/types/KSyncObject.cpp
        ${source_DIR}/skyline/audio.cpp
        ${source_DIR}/skyline/audio/track.cpp
        ${source_DIR}/skyline/audio/resampler.cpp
        ${source_DIR}/skyline/audio/adpcm_decoder.cpp
        ${source_DIR}/skyline/gpu.cpp
        ${source_DIR}/skyline/gpu/trait_manager.cpp
        ${source_DIR}/skyline/gpu/memory_manager.cpp
        ${source_DIR}/skyline/gpu/texture_manager.cpp
        ${source_DIR}/skyline/gpu/buffer_manager.cpp
        ${source_DIR}/skyline/gpu/command_scheduler.cpp
        ${source_DIR}/skyline/gpu/descriptor_allocator.cpp
        ${source_DIR}/skyline/gpu/texture/bc_decoder.cpp
        ${source_DIR}/skyline/gpu/texture/texture.cpp
        ${source_DIR}/skyline/gpu/texture/layout.cpp
        ${source_DIR}/skyline/gpu/buffer.cpp
        ${source_DIR}/skyline/gpu/megabuffer.cpp
        ${source_DIR}/skyline/gpu/presentation_engine.cpp
        ${source_DIR}/skyline/gpu/shader_manager.cpp
        ${source_DIR}/skyline/gpu/cache/graphics_pipeline_cache.cpp
        ${source_DIR}/skyline/gpu/cache/renderpass_cache.cpp
        ${source_DIR}/skyline/gpu/cache/framebuffer_cache.cpp
        ${source_DIR}/skyline/gpu/interconnect/fermi_2d.cpp
        ${source_DIR}/skyline/gpu/interconnect/maxwell_dma.cpp
        ${source_DIR}/skyline/gpu/interconnect/inline2memory.cpp
        ${source_DIR}/skyline/gpu/interconnect/maxwell_3d/common.cpp
        ${source_DIR}/skyline/gpu/interconnect/maxwell_3d/active_state.cpp
        ${source_DIR}/skyline/gpu/interconnect/maxwell_3d/pipeline_state.cpp
        ${source_DIR}/skyline/gpu/interconnect/maxwell_3d/packed_pipeline_state.cpp
        ${source_DIR}/skyline/gpu/interconnect/maxwell_3d/pipeline_manager.cpp
        ${source_DIR}/skyline/gpu/interconnect/maxwell_3d/constant_buffers.cpp
        ${source_DIR}/skyline/gpu/interconnect/maxwell_3d/samplers.cpp
        ${source_DIR}/skyline/gpu/interconnect/maxwell_3d/textures.cpp
        ${source_DIR}/skyline/gpu/interconnect/maxwell_3d/maxwell_3d.cpp
        ${source_DIR}/skyline/gpu/interconnect/command_executor.cpp
        ${source_DIR}/skyline/gpu/interconnect/command_nodes.cpp
        ${source_DIR}/skyline/gpu/interconnect/conversion/quads.cpp
        ${source_DIR}/skyline/gpu/shaders/helper_shaders.cpp
        ${source_DIR}/skyline/soc/smmu.cpp
        ${source_DIR}/skyline/soc/host1x/syncpoint.cpp
        ${source_DIR}/skyline/soc/host1x/command_fifo.cpp
        ${source_DIR}/skyline/soc/host1x/classes/host1x.cpp
        ${source_DIR}/skyline/soc/host1x/classes/vic.cpp
        ${source_DIR}/skyline/soc/host1x/classes/nvdec.cpp
        ${source_DIR}/skyline/soc/gm20b/channel.cpp
        ${source_DIR}/skyline/soc/gm20b/gpfifo.cpp
        ${source_DIR}/skyline/soc/gm20b/gmmu.cpp
        ${source_DIR}/skyline/soc/gm20b/macro/macro_state.cpp
        ${source_DIR}/skyline/soc/gm20b/macro/macro_interpreter.cpp
        ${source_DIR}/skyline/soc/gm20b/engines/engine.cpp
        ${source_DIR}/skyline/soc/gm20b/engines/gpfifo.cpp
        ${source_DIR}/skyline/soc/gm20b/engines/maxwell_3d.cpp
        ${source_DIR}/skyline/soc/gm20b/engines/inline2memory.cpp
        ${source_DIR}/skyline/soc/gm20b/engines/kepler_compute.cpp
        ${source_DIR}/skyline/soc/gm20b/engines/maxwell_dma.cpp
        ${source_DIR}/skyline/soc/gm20b/engines/maxwell/initialization.cpp
        ${source_DIR}/skyline/soc/gm20b/engines/fermi_2d.cpp
        ${source_DIR}/skyline/input.cpp
        ${source_DIR}/skyline/input/npad.cpp
        ${source_DIR}/skyline/input/npad_device.cpp
        ${source_DIR}/skyline/input/touch.cpp
        ${source_DIR}/skyline/crypto/aes_cipher.cpp
        ${source_DIR}/skyline/crypto/key_store.cpp
        ${source_DIR}/skyline/loader/loader.cpp
        ${source_DIR}/skyline/loader/nro.cpp
        ${source_DIR}/skyline/loader/nso.cpp
        ${source_DIR}/skyline/loader/nca.cpp
        ${source_DIR}/skyline/loader/xci.cpp
        ${source_DIR}/skyline/loader/nsp.cpp
        ${source_DIR}/skyline/vfs/partition_filesystem.cpp
        ${source_DIR}/skyline/vfs/ctr_encrypted_backing.cpp
        ${source_DIR}/skyline/vfs/rom_filesystem.cpp
        ${source_DIR}/skyline/vfs/os_filesystem.cpp
        ${source_DIR}/skyline/vfs/os_backing.cpp
        ${source_DIR}/skyline/vfs/android_asset_filesystem.cpp
        ${source_DIR}/skyline/vfs/android_asset_backing.cpp
        ${source_DIR}/skyline/vfs/nacp.cpp
        ${source_DIR}/skyline/vfs/npdm.cpp
        ${source_DIR}/skyline/vfs/nca.cpp
        ${source_DIR}/skyline/vfs/ticket.cpp
        ${source_DIR}/skyline/services/serviceman.cpp
        ${source_DIR}/skyline/services/base_service.cpp
        ${source_DIR}/skyline/services/sm/IUserInterface.cpp
        ${source_DIR}/skyline/services/fatalsrv/IService.cpp
        ${source_DIR}/skyline/services/audio/IAudioInManager.cpp
        ${source_DIR}/skyline/services/audio/IAudioOutManager.cpp
        ${source_DIR}/skyline/services/audio/IAudioOut.cpp
        ${source_DIR}/skyline/services/audio/IAudioDevice.cpp
        ${source_DIR}/skyline/services/audio/IAudioRendererManager.cpp
        ${source_DIR}/skyline/services/audio/IAudioRenderer/IAudioRenderer.cpp
        ${source_DIR}/skyline/services/audio/IAudioRenderer/voice.cpp
        ${source_DIR}/skyline/services/audio/IAudioRenderer/memory_pool.cpp
        ${source_DIR}/skyline/services/settings/ISettingsServer.cpp
        ${source_DIR}/skyline/services/settings/ISystemSettingsServer.cpp
        ${source_DIR}/skyline/services/apm/IManager.cpp
        ${source_DIR}/skyline/services/apm/ISession.cpp
        ${source_DIR}/skyline/services/am/IAllSystemAppletProxiesService.cpp
        ${source_DIR}/skyline/services/am/IApplicationProxyService.cpp
        ${source_DIR}/skyline/services/am/proxy/base_proxy.cpp
        ${source_DIR}/skyline/services/am/proxy/IApplicationProxy.cpp
        ${source_DIR}/skyline/services/am/proxy/ILibraryAppletProxy.cpp
        ${source_DIR}/skyline/services/am/proxy/IOverlayAppletProxy.cpp
        ${source_DIR}/skyline/services/am/proxy/ISystemAppletProxy.cpp
        ${source_DIR}/skyline/services/am/controller/IAppletCommonFunctions.cpp
        ${source_DIR}/skyline/services/am/controller/IApplicationFunctions.cpp
        ${source_DIR}/skyline/services/am/controller/IAudioController.cpp
        ${source_DIR}/skyline/services/am/controller/ICommonStateGetter.cpp
        ${source_DIR}/skyline/services/am/controller/IDebugFunctions.cpp
        ${source_DIR}/skyline/services/am/controller/IDisplayController.cpp
        ${source_DIR}/skyline/services/am/controller/ILibraryAppletCreator.cpp
        ${source_DIR}/skyline/services/am/controller/ISelfController.cpp
        ${source_DIR}/skyline/services/am/controller/IWindowController.cpp
        ${source_DIR}/skyline/services/am/storage/IStorage.cpp
        ${source_DIR}/skyline/services/am/storage/VectorIStorage.cpp
        ${source_DIR}/skyline/services/am/storage/TransferMemoryIStorage.cpp
        ${source_DIR}/skyline/services/am/storage/IStorageAccessor.cpp
        ${source_DIR}/skyline/services/am/applet/ILibraryAppletAccessor.cpp
        ${source_DIR}/skyline/services/am/applet/IApplet.cpp
        ${source_DIR}/skyline/services/bcat/IBcatService.cpp
        ${source_DIR}/skyline/services/bcat/IDeliveryCacheStorageService.cpp
        ${source_DIR}/skyline/services/bcat/IServiceCreator.cpp
        ${source_DIR}/skyline/services/bt/IBluetoothUser.cpp
        ${source_DIR}/skyline/services/btm/IBtmUser.cpp
        ${source_DIR}/skyline/services/btm/IBtmUserCore.cpp
<<<<<<< HEAD
        ${source_DIR}/skyline/services/capsrv/IAlbumAccessorService.cpp
        ${source_DIR}/skyline/services/capsrv/ICaptureControllerService.cpp
        ${source_DIR}/skyline/services/capsrv/IAlbumApplicationService.cpp
        ${source_DIR}/skyline/services/capsrv/IScreenShotApplicationService.cpp
=======
        ${source_DIR}/skyline/services/ro/IRoInterface.cpp
>>>>>>> adb5812a
        ${source_DIR}/skyline/applet/applet_creator.cpp
        ${source_DIR}/skyline/applet/controller_applet.cpp
        ${source_DIR}/skyline/applet/error_applet.cpp
        ${source_DIR}/skyline/applet/player_select_applet.cpp
        ${source_DIR}/skyline/applet/web_applet.cpp
        ${source_DIR}/skyline/applet/swkbd/software_keyboard_applet.cpp
        ${source_DIR}/skyline/applet/swkbd/software_keyboard_config.cpp
        ${source_DIR}/skyline/services/codec/IHardwareOpusDecoder.cpp
        ${source_DIR}/skyline/services/codec/IHardwareOpusDecoderManager.cpp
        ${source_DIR}/skyline/services/hid/IHidServer.cpp
        ${source_DIR}/skyline/services/hid/IAppletResource.cpp
        ${source_DIR}/skyline/services/hid/IActiveVibrationDeviceList.cpp
        ${source_DIR}/skyline/services/irs/IIrSensorServer.cpp
        ${source_DIR}/skyline/services/timesrv/common.cpp
        ${source_DIR}/skyline/services/timesrv/core.cpp
        ${source_DIR}/skyline/services/timesrv/time_shared_memory.cpp
        ${source_DIR}/skyline/services/timesrv/timezone_manager.cpp
        ${source_DIR}/skyline/services/timesrv/time_manager_server.cpp
        ${source_DIR}/skyline/services/timesrv/IStaticService.cpp
        ${source_DIR}/skyline/services/timesrv/ISystemClock.cpp
        ${source_DIR}/skyline/services/timesrv/ISteadyClock.cpp
        ${source_DIR}/skyline/services/timesrv/ITimeZoneService.cpp
        ${source_DIR}/skyline/services/glue/IStaticService.cpp
        ${source_DIR}/skyline/services/glue/ITimeZoneService.cpp
        ${source_DIR}/skyline/services/glue/IWriterForSystem.cpp
        ${source_DIR}/skyline/services/fssrv/IFileSystemProxy.cpp
        ${source_DIR}/skyline/services/fssrv/IFileSystem.cpp
        ${source_DIR}/skyline/services/fssrv/IFile.cpp
        ${source_DIR}/skyline/services/fssrv/IStorage.cpp
        ${source_DIR}/skyline/services/fssrv/IDirectory.cpp
        ${source_DIR}/skyline/services/nvdrv/INvDrvServices.cpp
        ${source_DIR}/skyline/services/nvdrv/driver.cpp
        ${source_DIR}/skyline/services/nvdrv/core/nvmap.cpp
        ${source_DIR}/skyline/services/nvdrv/core/syncpoint_manager.cpp
        ${source_DIR}/skyline/services/nvdrv/devices/nvdevice.cpp
        ${source_DIR}/skyline/services/nvdrv/devices/nvmap.cpp
        ${source_DIR}/skyline/services/nvdrv/devices/nvhost/as_gpu.cpp
        ${source_DIR}/skyline/services/nvdrv/devices/nvhost/ctrl.cpp
        ${source_DIR}/skyline/services/nvdrv/devices/nvhost/ctrl_gpu.cpp
        ${source_DIR}/skyline/services/nvdrv/devices/nvhost/gpu_channel.cpp
        ${source_DIR}/skyline/services/nvdrv/devices/nvhost/host1x_channel.cpp
        ${source_DIR}/skyline/services/hosbinder/parcel.cpp
        ${source_DIR}/skyline/services/hosbinder/IHOSBinderDriver.cpp
        ${source_DIR}/skyline/services/hosbinder/GraphicBufferProducer.cpp
        ${source_DIR}/skyline/services/visrv/IDisplayService.cpp
        ${source_DIR}/skyline/services/visrv/IApplicationDisplayService.cpp
        ${source_DIR}/skyline/services/visrv/IManagerDisplayService.cpp
        ${source_DIR}/skyline/services/visrv/IRootService.cpp
        ${source_DIR}/skyline/services/visrv/ISystemDisplayService.cpp
        ${source_DIR}/skyline/services/pl/IPlatformServiceManager.cpp
        ${source_DIR}/skyline/services/aocsrv/IAddOnContentManager.cpp
        ${source_DIR}/skyline/services/pctl/IParentalControlServiceFactory.cpp
        ${source_DIR}/skyline/services/pctl/IParentalControlService.cpp
        ${source_DIR}/skyline/services/lm/ILogService.cpp
        ${source_DIR}/skyline/services/lm/ILogger.cpp
        ${source_DIR}/skyline/services/ldn/IUserServiceCreator.cpp
        ${source_DIR}/skyline/services/ldn/IUserLocalCommunicationService.cpp
        ${source_DIR}/skyline/services/account/IAccountServiceForApplication.cpp
        ${source_DIR}/skyline/services/account/IManagerForApplication.cpp
        ${source_DIR}/skyline/services/account/IProfile.cpp
        ${source_DIR}/skyline/services/friends/IServiceCreator.cpp
        ${source_DIR}/skyline/services/friends/IFriendService.cpp
        ${source_DIR}/skyline/services/friends/INotificationService.cpp
        ${source_DIR}/skyline/services/nfp/IUserManager.cpp
        ${source_DIR}/skyline/services/nfp/IUser.cpp
        ${source_DIR}/skyline/services/nifm/IStaticService.cpp
        ${source_DIR}/skyline/services/nifm/IGeneralService.cpp
        ${source_DIR}/skyline/services/nifm/IScanRequest.cpp
        ${source_DIR}/skyline/services/nifm/IRequest.cpp
        ${source_DIR}/skyline/services/nim/IShopServiceAccessor.cpp
        ${source_DIR}/skyline/services/nim/IShopServiceAccessServer.cpp
        ${source_DIR}/skyline/services/nim/IShopServiceAccessServerInterface.cpp
        ${source_DIR}/skyline/services/nim/IShopServiceAsync.cpp
        ${source_DIR}/skyline/services/socket/bsd/IClient.cpp
        ${source_DIR}/skyline/services/socket/nsd/IManager.cpp
        ${source_DIR}/skyline/services/socket/sfdnsres/IResolver.cpp
        ${source_DIR}/skyline/services/spl/IRandomInterface.cpp
        ${source_DIR}/skyline/services/ssl/ISslService.cpp
        ${source_DIR}/skyline/services/ssl/ISslContext.cpp
        ${source_DIR}/skyline/services/prepo/IPrepoService.cpp
        ${source_DIR}/skyline/services/mmnv/IRequest.cpp
        )
target_include_directories(skyline PRIVATE ${source_DIR}/skyline)
# target_precompile_headers(skyline PRIVATE ${source_DIR}/skyline/common.h) # PCH will currently break Intellisense
target_compile_options(skyline PRIVATE -Wall -Wno-unknown-attributes -Wno-c++20-extensions -Wno-c++17-extensions -Wno-c99-designator -Wno-reorder -Wno-missing-braces -Wno-unused-variable -Wno-unused-private-field -Wno-dangling-else -Wconversion -fsigned-bitfields)

target_link_libraries(skyline PRIVATE shader_recompiler)
target_link_libraries_system(skyline android perfetto fmt lz4_static tzcode oboe vkma mbedcrypto opus Boost::intrusive Boost::container range-v3 adrenotools tsl::robin_map)<|MERGE_RESOLUTION|>--- conflicted
+++ resolved
@@ -287,14 +287,11 @@
         ${source_DIR}/skyline/services/bt/IBluetoothUser.cpp
         ${source_DIR}/skyline/services/btm/IBtmUser.cpp
         ${source_DIR}/skyline/services/btm/IBtmUserCore.cpp
-<<<<<<< HEAD
         ${source_DIR}/skyline/services/capsrv/IAlbumAccessorService.cpp
         ${source_DIR}/skyline/services/capsrv/ICaptureControllerService.cpp
         ${source_DIR}/skyline/services/capsrv/IAlbumApplicationService.cpp
         ${source_DIR}/skyline/services/capsrv/IScreenShotApplicationService.cpp
-=======
         ${source_DIR}/skyline/services/ro/IRoInterface.cpp
->>>>>>> adb5812a
         ${source_DIR}/skyline/applet/applet_creator.cpp
         ${source_DIR}/skyline/applet/controller_applet.cpp
         ${source_DIR}/skyline/applet/error_applet.cpp
