--- conflicted
+++ resolved
@@ -72,22 +72,19 @@
     <string name="respect_display_cutout_disabled">Allow UI elements to be drawn in the cutout area</string>
     <string name="executor_slot_count">Executor Slot Count</string>
     <string name="executor_slot_count_desc">Maximum number of simultaneous GPU executions (Higher may sometimes perform better but will use more RAM)</string>
-<<<<<<< HEAD
+
     <!-- Settings - Hacks -->
     <string name="hacks">Hacks</string>
     <string name="enable_fast_gpu_readback">Enable fast GPU readback</string>
     <string name="enable_fast_gpu_readback_enabled">Fast GPU readback is enabled (Will break some games but others will have higher performance)</string>
     <string name="enable_fast_gpu_readback_disabled">Fast GPU readback is disabled (Ensures highest accuracy)</string>
-=======
-    <string name="enable_texture_readback_hack">Enable Texture Readback Hack</string>
-    <string name="enable_texture_readback_hack_enabled">Texture readback hack is enabled (Will break some games but others will have higher performance)</string>
-    <string name="enable_texture_readback_hack_disabled">Texture readback hack is disabled (Ensures highest accuracy)</string>
+
     <!-- Settings - Audio -->
     <string name="audio">Audio</string>
     <string name="disable_audio_output">Disable Audio Output</string>
     <string name="disable_audio_output_enabled">Audio output is disabled</string>
     <string name="disable_audio_output_disabled">Audio output is enabled</string>
->>>>>>> 9d2bfb98
+
     <!-- Settings - Debug -->
     <string name="debug">Debug</string>
     <string name="validation_layer">Enable validation layer</string>
