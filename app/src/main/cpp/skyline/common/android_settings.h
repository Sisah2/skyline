// SPDX-License-Identifier: MPL-2.0
// Copyright © 2022 Skyline Team and Contributors (https://github.com/skyline-emu/)

#pragma once

#include "settings.h"
#include "jvm.h"

namespace skyline {
    /**
     * @brief Handles settings on the android platform
     * @note Lifetime of this class must not exceed the one of the JNIEnv contained inside ktSettings
     */
    class AndroidSettings final : public Settings {
      private:
        KtSettings ktSettings;

      public:
        /**
         * @note Will construct the underlying KtSettings object in-place
         */
        AndroidSettings(JNIEnv *env, jobject settingsInstance) : ktSettings(env, settingsInstance) {
            Update();
        }

        /**
         * @note Will take ownership of the passed KtSettings object
         */
        AndroidSettings(KtSettings &&ktSettings) : ktSettings(std::move(ktSettings)) {
            Update();
        }

        void Update() override {
            isDocked = ktSettings.GetBool("isDocked");
            usernameValue = std::move(ktSettings.GetString("usernameValue"));
            systemLanguage = ktSettings.GetInt<skyline::language::SystemLanguage>("systemLanguage");
            systemRegion = ktSettings.GetInt<skyline::region::RegionCode>("systemRegion");
            forceTripleBuffering = ktSettings.GetBool("forceTripleBuffering");
            disableFrameThrottling = ktSettings.GetBool("disableFrameThrottling");
            gpuDriver = ktSettings.GetString("gpuDriver");
            gpuDriverLibraryName = ktSettings.GetString("gpuDriverLibraryName");
            executorSlotCount = ktSettings.GetInt<u32>("executorSlotCount");
<<<<<<< HEAD
            enableFastGpuReadbackHack = ktSettings.GetBool("enableFastGpuReadbackHack");
=======
            enableTextureReadbackHack = ktSettings.GetBool("enableTextureReadbackHack");
            isAudioOutputDisabled = ktSettings.GetBool("isAudioOutputDisabled");
>>>>>>> 9d2bfb98
            validationLayer = ktSettings.GetBool("validationLayer");
        };
    };
}<|MERGE_RESOLUTION|>--- conflicted
+++ resolved
@@ -40,12 +40,8 @@
             gpuDriver = ktSettings.GetString("gpuDriver");
             gpuDriverLibraryName = ktSettings.GetString("gpuDriverLibraryName");
             executorSlotCount = ktSettings.GetInt<u32>("executorSlotCount");
-<<<<<<< HEAD
             enableFastGpuReadbackHack = ktSettings.GetBool("enableFastGpuReadbackHack");
-=======
-            enableTextureReadbackHack = ktSettings.GetBool("enableTextureReadbackHack");
             isAudioOutputDisabled = ktSettings.GetBool("isAudioOutputDisabled");
->>>>>>> 9d2bfb98
             validationLayer = ktSettings.GetBool("validationLayer");
         };
     };
